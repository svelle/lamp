package main

import (
	"encoding/csv"
	"encoding/json"
	"fmt"
	"io"
	"os"
	"strings"
	"time"
)

// writeLogsToJSON writes log entries to a JSON file
func writeLogsToJSON(logs []LogEntry, filePath string) error {
	file, err := os.Create(filePath)
	if err != nil {
		return err
	}
	defer file.Close()

	encoder := json.NewEncoder(file)
	encoder.SetIndent("", "  ")
	if err := encoder.Encode(logs); err != nil {
		return err
	}

	return nil
}

// ANSI color codes for pretty output
const (
	colorReset  = "\033[0m"
	colorRed    = "\033[31m"
	colorGreen  = "\033[32m"
	colorYellow = "\033[33m"
	colorBlue   = "\033[34m"
	colorPurple = "\033[35m"
	colorCyan   = "\033[36m"
	colorWhite  = "\033[37m"
	colorBold   = "\033[1m"
)

// displayLogsPretty outputs logs in a human-readable colored format
func displayLogsPretty(logs []LogEntry, writer io.Writer) {
	if len(logs) == 0 {
		fmt.Fprintln(writer, "No log entries found matching your criteria.")
		return
	}

	for _, log := range logs {
		// Format timestamp
		timestamp := log.Timestamp.Format("2006-01-02 15:04:05")

		// Color the log level
		var levelColored string
		switch strings.ToUpper(log.Level) {
		case "ERROR", "FATAL", "CRITICAL":
			levelColored = colorRed + log.Level + colorReset
		case "WARN", "WARNING":
			levelColored = colorYellow + log.Level + colorReset
		case "INFO":
			levelColored = colorGreen + log.Level + colorReset
		case "DEBUG":
			levelColored = colorBlue + log.Level + colorReset
		default:
			levelColored = log.Level
		}

		// Print the formatted log entry
<<<<<<< HEAD
		fmt.Fprintf(writer, "%s [%s] %s%s%s\n",
			colorCyan+timestamp+colorReset,
=======
		fmt.Fprintf(writer, "%s [%s] %s%s%s", 
			colorCyan + timestamp + colorReset,
>>>>>>> b910428c
			levelColored,
			colorBold+log.Source+colorReset,
			colorWhite+" → "+colorReset,
			log.Message,
		)
<<<<<<< HEAD

=======
		
		// Print duplicate count if more than 1
		if log.DuplicateCount > 1 {
			fmt.Fprintf(writer, " %s(repeated %d times)%s", colorYellow, log.DuplicateCount, colorReset)
		}
		fmt.Fprintln(writer)
		
>>>>>>> b910428c
		// Print user if available
		if log.User != "" {
			fmt.Fprintf(writer, "  %sUser:%s %s\n", colorPurple, colorReset, log.User)
		}

		// Print source if available
		if log.Source != "" {
			fmt.Fprintf(writer, "  %sSource:%s %s\n", colorPurple, colorReset, log.Source)
		}

		// Print extras if available
		if len(log.Extras) > 0 {
			fmt.Fprintf(writer, "  %sExtras:%s %s\n", colorPurple, colorReset, log.ExtrasToString())
		}

		// Add a separator between entries
		fmt.Fprintln(writer, strings.Repeat("-", 80))
	}

	// Print summary
	fmt.Fprintf(writer, "\nDisplayed %d log entries\n", len(logs))
}

// displayLogsJSON outputs logs in JSON format
func displayLogsJSON(logs []LogEntry, writer io.Writer) {
	if len(logs) == 0 {
		fmt.Fprintln(writer, "[]")
		return
	}

	output, err := json.MarshalIndent(logs, "", "  ")
	if err != nil {
		fmt.Fprintf(writer, "Error formatting JSON: %v\n", err)
		return
	}

	fmt.Fprintln(writer, string(output))
}

// exportToCSV exports log entries to a CSV file
func exportToCSV(logs []LogEntry, filePath string) error {
	file, err := os.Create(filePath)
	if err != nil {
		return err
	}
	defer file.Close()

	writer := csv.NewWriter(file)
	defer writer.Flush()

	// Write header
	header := []string{"Timestamp", "Level", "Source", "Message", "User", "Extras"}
	if err := writer.Write(header); err != nil {
		return err
	}

	// Write data
	for _, log := range logs {
		row := []string{
			log.Timestamp.Format(time.RFC3339),
			log.Level,
			log.Source,
			log.Message,
			log.User,
			log.ExtrasToString(),
		}
		if err := writer.Write(row); err != nil {
			return err
		}
	}

	return nil
}<|MERGE_RESOLUTION|>--- conflicted
+++ resolved
@@ -67,29 +67,20 @@
 		}
 
 		// Print the formatted log entry
-<<<<<<< HEAD
-		fmt.Fprintf(writer, "%s [%s] %s%s%s\n",
+		fmt.Fprintf(writer, "%s [%s] %s%s%s",
 			colorCyan+timestamp+colorReset,
-=======
-		fmt.Fprintf(writer, "%s [%s] %s%s%s", 
-			colorCyan + timestamp + colorReset,
->>>>>>> b910428c
 			levelColored,
 			colorBold+log.Source+colorReset,
 			colorWhite+" → "+colorReset,
 			log.Message,
 		)
-<<<<<<< HEAD
 
-=======
-		
 		// Print duplicate count if more than 1
 		if log.DuplicateCount > 1 {
 			fmt.Fprintf(writer, " %s(repeated %d times)%s", colorYellow, log.DuplicateCount, colorReset)
 		}
 		fmt.Fprintln(writer)
-		
->>>>>>> b910428c
+
 		// Print user if available
 		if log.User != "" {
 			fmt.Fprintf(writer, "  %sUser:%s %s\n", colorPurple, colorReset, log.User)
