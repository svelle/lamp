--- conflicted
+++ resolved
@@ -14,23 +14,13 @@
 
 // LogEntry represents a parsed log entry from Mattermost logs
 type LogEntry struct {
-<<<<<<< HEAD
-	Timestamp time.Time         `json:"timestamp"`
-	Level     string            `json:"level"`
-	Message   string            `json:"message"`
-	Source    string            `json:"source,omitempty"`
-	User      string            `json:"user,omitempty"`
-	Extras    map[string]string `json:"extras,omitempty"`
-=======
-	Timestamp      time.Time `json:"timestamp"`
-	Level          string    `json:"level"`
-	Source         string    `json:"source"`
-	Message        string    `json:"message"`
-	User           string    `json:"user,omitempty"`
-	Details        string    `json:"details,omitempty"`
-	Caller         string    `json:"caller,omitempty"`
-	DuplicateCount int       `json:"duplicate_count,omitempty"`
->>>>>>> b910428c
+	Timestamp      time.Time         `json:"timestamp"`
+	Level          string            `json:"level"`
+	Message        string            `json:"message"`
+	Source         string            `json:"source,omitempty"`
+	User           string            `json:"user,omitempty"`
+	Extras         map[string]string `json:"extras,omitempty"`
+	DuplicateCount int               `json:"duplicate_count,omitempty"`
 }
 
 // ExtrasToString converts the Extras map to a comma-separated string of key-value pairs.
@@ -321,17 +311,11 @@
 			_ = bar.Add(1) // Ignore error
 			continue
 		}
-<<<<<<< HEAD
-
-		// Add this entry to results
-		result = append(result, entry)
-=======
-		
+
 		// Add this entry to results (with initial duplicate count of 1)
 		entryWithCount := entry
 		entryWithCount.DuplicateCount = 1
 		result = append(result, entryWithCount)
->>>>>>> b910428c
 		processedEntries[i] = true
 
 		// Normalize the current message
@@ -371,14 +355,10 @@
 				processedEntries[j] = true
 				processedInThisIteration++
 				removedCount++
-<<<<<<< HEAD
-
-=======
-				
+
 				// Increment duplicate count for this entry
 				result[len(result)-1].DuplicateCount++
-				
->>>>>>> b910428c
+
 				// Update progress description more frequently during batch removals
 				if processedInThisIteration%10 == 0 {
 					bar.Describe(fmt.Sprintf("[cyan]Processed: %d/%d - Removed: %d[reset]", i, len(logs), removedCount))
