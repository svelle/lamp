package main

import (
	"bufio"
	"encoding/json"
	"fmt"
	"log"
	"os"
	"regexp"
	"strings"
	"time"

	"github.com/schollz/progressbar/v3"
)

// LogEntry represents a parsed log entry from Mattermost logs
type LogEntry struct {
	Timestamp      time.Time         `json:"timestamp"`
	Level          string            `json:"level"`
	Message        string            `json:"message"`
	Source         string            `json:"source,omitempty"`
	User           string            `json:"user,omitempty"`
	Extras         map[string]string `json:"extras,omitempty"`
	DuplicateCount int               `json:"duplicate_count,omitempty"`
}

// ExtrasToString converts the Extras map to a comma-separated string of key-value pairs.
// Each pair is formatted as "key=value". The pairs are sorted alphabetically by key.
// Returns an empty string if Extras is nil or empty.
func (l *LogEntry) ExtrasToString() string {
	extras := []string{}
	for k, v := range l.Extras {
		extras = append(extras, fmt.Sprintf("%s=%v", k, v))
	}
	return strings.Join(extras, ", ")
}

// parseLogFile reads and parses a Mattermost log file, applying filters
func parseLogFile(filePath, searchTerm, regexPattern, levelFilter, userFilter, startTimeStr, endTimeStr string) ([]LogEntry, error) {
	file, err := os.Open(filePath)
	if err != nil {
		return nil, err
	}
	defer file.Close()

	// Parse time range filters if provided
	var startTime, endTime time.Time
	if startTimeStr != "" {
		parsedTime, parseErr := time.Parse("2006-01-02T15:04:05", startTimeStr)
		if parseErr != nil {
			return nil, fmt.Errorf("invalid start time format: %v", parseErr)
		}
		startTime = parsedTime
	}
	if endTimeStr != "" {
		parsedTime, parseErr := time.Parse("2006-01-02T15:04:05", endTimeStr)
		if parseErr != nil {
			return nil, fmt.Errorf("invalid end time format: %v", parseErr)
		}
		endTime = parsedTime
	}

	// Compile regex if provided
	var regex *regexp.Regexp
	if regexPattern != "" {
		regex, err = regexp.Compile(regexPattern)
		if err != nil {
			return nil, fmt.Errorf("invalid regex pattern: %v", err)
		}
	}

	var logs []LogEntry
	scanner := bufio.NewScanner(file)

	// Use a larger buffer for potentially long log lines
	const maxCapacity = 512 * 1024 // 512KB
	buf := make([]byte, maxCapacity)
	scanner.Buffer(buf, maxCapacity)

	for scanner.Scan() {
		line := scanner.Text()
		entry, err := parseLine(line)

		// Skip lines that couldn't be parsed
		if err != nil {
			continue
		}

		// Apply filters
		if shouldIncludeEntry(entry, searchTerm, regex, levelFilter, userFilter, startTime, endTime) {
			logs = append(logs, entry)
		}
	}

	if err := scanner.Err(); err != nil {
		return nil, err
	}

	return logs, nil
}

// parseLine attempts to parse a single log line into a LogEntry
func parseLine(line string) (LogEntry, error) {
	// Check if the line is in JSON format
	if strings.HasPrefix(strings.TrimSpace(line), "{") {
		return parseJSONLine(line)
	}

	var entry LogEntry
	// Basic format detection and parsing
	// Example format:
	// debug [2025-02-27 15:42:40.076 Z] Received HTTP request caller="web/handlers.go:187" method=GET url=/api/v4/groups request_id=XYZ user_id=ABC status_code=200
	parts := strings.SplitN(line, " [", 2)
	if len(parts) != 2 {
		return entry, fmt.Errorf("invalid log format")
	}

	// Parse log level
	entry.Level = strings.TrimSpace(parts[0])

	// Split remaining parts by closing bracket
	remainingParts := strings.SplitN(parts[1], "] ", 2)
	if len(remainingParts) != 2 {
		return entry, fmt.Errorf("invalid log format")
	}

	// Parse timestamp
	timestamp, err := parseTimestamp(remainingParts[0])
	if err != nil {
		return entry, err
	}
	entry.Timestamp = timestamp

<<<<<<< HEAD
	// Parse message and metadata
	rest := remainingParts[1]

	// Initialize extras map
	entry.Extras = make(map[string]string)

	// No caller, just split on first key-value pair
	fields := strings.Fields(rest)
	messageWords := []string{}

	// Collect words until we hit a key=value pair
	for _, word := range fields {
		if strings.Contains(word, "=") {
			break
=======
	// Parse log level
	levelPart := parts[1]
	if len(levelPart) < 3 {
		return entry, fmt.Errorf("invalid level format")
	}
	entry.Level = strings.Trim(levelPart, "[]")

	// Parse message and additional details
	messagePart := parts[2]

	// Extract user if present
	if userStart := strings.Index(messagePart, "user_id="); userStart != -1 {
		userEnd := strings.Index(messagePart[userStart:], " ")
		if userEnd == -1 {
			userEnd = len(messagePart) - userStart
>>>>>>> d6b62f36
		}
		messageWords = append(messageWords, word)
	}
	entry.Message = strings.Join(messageWords, " ")

	// Process remaining key-value pairs
	for _, pair := range fields[len(messageWords):] {
		if strings.Contains(pair, "=") {
			parts := strings.SplitN(pair, "=", 2)
			if len(parts) != 2 {
				return entry, fmt.Errorf("invalid key-value pair: %s", pair)
			}
			k, v := parts[0], parts[1]
			switch k {
			case "caller":
				entry.Source = strings.Trim(v, "\"")
			case "user_id":
				entry.User = v
			default:
				entry.Extras[k] = v
			}
		}
	}

	return entry, nil
}

// parseJSONLine parses a JSON-formatted log line
func parseJSONLine(line string) (LogEntry, error) {
	var entry LogEntry
	entry.Extras = make(map[string]string)

	// JSONLogEntry represents a JSON-formatted log entry
	type JSONLogEntry struct {
		Timestamp string `json:"timestamp"`
		Level     string `json:"level"`
		Msg       string `json:"msg"`
		Caller    string `json:"caller,omitempty"`
		UserID    string `json:"user_id,omitempty"`
	}
	var jsonEntry JSONLogEntry

	// Unmarshal the JSON log entry
	if err := json.Unmarshal([]byte(line), &jsonEntry); err != nil {
		// Try to recover from JSON parsing errors by cleaning up common issues
		fixedLine := strings.ReplaceAll(line, "\\\"", "'")
		if err := json.Unmarshal([]byte(fixedLine), &jsonEntry); err != nil {
			return entry, fmt.Errorf("failed to parse JSON log: %v", err)
		}
	}

	// Extract additional fields
<<<<<<< HEAD
	var extra map[string]any
	if err := json.Unmarshal([]byte(line), &extra); err != nil {
		return entry, fmt.Errorf("failed to parse extra JSON fields: %v", err)
	}
	for k, v := range extra {
		// Skip fields we already handle
		if k == "timestamp" || k == "level" || k == "msg" || k == "caller" || k == "user_id" {
			continue
		}

		// Convert non-string values to strings
		switch val := v.(type) {
		case string:
			entry.Extras[k] = val
		default:
			// Use json.Marshal to convert other types to string representation
			bytes, err := json.Marshal(val)
			if err != nil {
				return entry, fmt.Errorf("failed to marshal extra field %s: %v", k, err)
=======
	var extra map[string]interface{}
	if err := json.Unmarshal([]byte(line), &extra); err == nil {
		// Build details string from extra fields
		var details strings.Builder
		for k, v := range extra {
			// Skip fields we already handle
			if k == "timestamp" || k == "level" || k == "msg" || k == "caller" || k == "user_id" {
				continue
			}

			// Special handling for error field
			if k == "error" && v != nil {
				if details.Len() > 0 {
					details.WriteString(", ")
				}
				details.WriteString(fmt.Sprintf("error=%v", v))
				continue
			}

			if details.Len() > 0 {
				details.WriteString(", ")
			}

			// Handle nil values
			if v == nil {
				details.WriteString(fmt.Sprintf("%s=nil", k))
			} else {
				details.WriteString(fmt.Sprintf("%s=%v", k, v))
>>>>>>> d6b62f36
			}
			entry.Extras[k] = string(bytes)
		}
	}

	// Parse timestamp
	timestamp, err := parseTimestamp(strings.TrimSpace(jsonEntry.Timestamp))
	if err != nil {
		return entry, err
	}
<<<<<<< HEAD
	entry.Timestamp = timestamp
=======
>>>>>>> d6b62f36

	// Set other fields
	entry.Level = jsonEntry.Level
	entry.Message = jsonEntry.Msg
	entry.User = jsonEntry.UserID
<<<<<<< HEAD
	entry.Source = jsonEntry.Caller
=======

	// Set source from caller if available
	if jsonEntry.Caller != "" {
		entry.Source = jsonEntry.Caller
		entry.Caller = jsonEntry.Caller
	}
>>>>>>> d6b62f36

	return entry, nil
}

// parseTimestamp attempts to parse a timestamp string into a time.Time
func parseTimestamp(timestampStr string) (time.Time, error) {
	// Try common Mattermost timestamp formats
	formats := []string{
		time.RFC3339,
		time.RFC3339Nano,
		"2006-01-02T15:04:05.000Z",
		"2006/01/02 15:04:05",
		"2006-01-02 15:04:05.000 Z",
		"2006-01-02 15:04:05.000 MST",
		// Additional formats with timezone offsets
		"2006-01-02 15:04:05.000 -07:00",
		"2006-01-02 15:04:05.000 +07:00",
		"2006-01-02 15:04:05.999 -07:00",
		"2006-01-02 15:04:05.999 +07:00",
	}

	for _, format := range formats {
		if t, err := time.Parse(format, timestampStr); err == nil {
			return t, nil
		}
	}

	return time.Time{}, fmt.Errorf("unable to parse timestamp: %s", timestampStr)
}

// trimDuplicateLogInfo removes log entries that contain duplicate or very similar information
// using fuzzy matching techniques
func trimDuplicateLogInfo(logs []LogEntry) []LogEntry {
	if len(logs) == 0 {
		return logs
	}

	var result []LogEntry
	processedEntries := make(map[int]bool)

	// Similarity threshold (0.0-1.0) - higher means more strict matching
	const similarityThreshold = 0.8
	const updateInterval = 10 // Update progress bar description every N entries

	// Create progress bar
	bar := progressbar.NewOptions(len(logs),
		progressbar.OptionEnableColorCodes(true),
		progressbar.OptionSetWidth(40),
		progressbar.OptionShowCount(),
		progressbar.OptionSetDescription("[cyan]Deduplicating logs[reset]"),
		progressbar.OptionSetTheme(progressbar.Theme{
			Saucer:        "[green]=[reset]",
			SaucerHead:    "[green]>[reset]",
			SaucerPadding: " ",
			BarStart:      "[",
			BarEnd:        "]",
		}),
		progressbar.OptionOnCompletion(func() {
			fmt.Println()
		}))

	// Render initial blank progress bar
<<<<<<< HEAD
	bar.RenderBlank()
=======
	if err := bar.RenderBlank(); err != nil {
		log.Printf("Error rendering progress bar: %v", err)
	}
>>>>>>> d6b62f36

	removedCount := 0

	// Process each log entry
	for i, entry := range logs {
		// Update description periodically to show activity
		if i%updateInterval == 0 {
			bar.Describe(fmt.Sprintf("[cyan]Processed: %d/%d - Removed: %d[reset]", i, len(logs), removedCount))
		}

		// Skip if already processed
		if processedEntries[i] {
			if err := bar.Add(1); err != nil {
				log.Printf("Error updating progress bar: %v", err)
			}
			continue
		}

		// Add this entry to results (with initial duplicate count of 1)
		entryWithCount := entry
		entryWithCount.DuplicateCount = 1
		result = append(result, entryWithCount)
		processedEntries[i] = true

		// Normalize the current message
		normalizedMsg := normalizeLogMessage(entry.Message)

		// Get words from normalized message (for word-based similarity)
		baseWords := strings.Fields(normalizedMsg)

		processedInThisIteration := 0

		// Check remaining entries for similarity
		for j := i + 1; j < len(logs); j++ {
			// Skip if already processed
			if processedEntries[j] {
				continue
			}

			// Check if same level and similar source
			if !strings.EqualFold(entry.Level, logs[j].Level) {
				continue
			}

			// Check source similarity
			sourceSimilar := strings.EqualFold(entry.Source, logs[j].Source) ||
				(len(entry.Source) > 0 && len(logs[j].Source) > 0 &&
					stringSimilarity(entry.Source, logs[j].Source) > 0.7)

			if !sourceSimilar {
				continue
			}

			// Normalize comparison message
			compMsg := normalizeLogMessage(logs[j].Message)

			// Compare messages
			if isSimilarMessage(normalizedMsg, compMsg, baseWords, similarityThreshold) {
				processedEntries[j] = true
				processedInThisIteration++
				removedCount++

				// Increment duplicate count for this entry
				result[len(result)-1].DuplicateCount++

				// Update progress description more frequently during batch removals
				if processedInThisIteration%10 == 0 {
					bar.Describe(fmt.Sprintf("[cyan]Processed: %d/%d - Removed: %d[reset]", i, len(logs), removedCount))
				}
			}
		}

		// Update progress bar
		if err := bar.Add(1); err != nil {
			log.Printf("Error updating progress bar: %v", err)
		}
	}

	// Ensure the bar is completed
	_ = bar.Finish()

	return result
}

// normalizeLogMessage applies various normalization techniques to a log message
func normalizeLogMessage(message string) string {
	// Convert to lowercase for case-insensitive comparison
	normalized := strings.ToLower(message)

	// Replace common variable patterns
	patterns := []struct {
		regex       string
		replacement string
	}{
		{`\b[0-9a-f]{8}\b`, "ID_SHORT"},                           // Short hex IDs (8 chars)
		{`\b[0-9a-f]{32}\b`, "ID_LONG"},                           // Long hex IDs (32 chars)
		{`\b[0-9a-f]{8}(-[0-9a-f]{4}){3}-[0-9a-f]{12}\b`, "UUID"}, // UUIDs
		{`\b([0-9a-f]{6,31})\b`, "ID"},                            // Other hex IDs
		{`\d{4}[-/]\d{1,2}[-/]\d{1,2}`, "DATE"},                   // Dates (yyyy-mm-dd)
		{`\d{1,2}[-/]\d{1,2}[-/]\d{2,4}`, "DATE"},                 // Dates (mm-dd-yyyy)
		{`\d{1,2}:\d{1,2}(:\d{1,2})?(\.\d+)?`, "TIME"},            // Times
		{`\d{1,3}\.\d{1,3}\.\d{1,3}\.\d{1,3}`, "IP"},              // IPv4 addresses
		{`(([0-9a-f]{1,4}:){7}|::)[0-9a-f]{1,4}`, "IPV6"},         // IPv6 addresses
		{`\d+(\.\d+)?ms`, "DURATION_MS"},                          // Millisecond durations
		{`\d+(\.\d+)?s`, "DURATION_S"},                            // Second durations
		{`\d+(\.\d+)?ns`, "DURATION_NS"},                          // Nanosecond durations
		{`\d+(\.\d+)?[mu]s`, "DURATION_US"},                       // Microsecond durations
		{`\b\d{1,9}\b`, "NUMBER"},                                 // Simple numbers up to 9 digits
		{`"[^"]*"`, "STRING"},                                     // Quoted strings
		{`'[^']*'`, "STRING"},                                     // Single-quoted strings
		{`\b([a-zA-Z0-9_-]+\.)+[a-zA-Z0-9_-]+\b`, "PATH"},         // File/URL paths
		{`\b\d+\.\d+\.\d+\b`, "VERSION"},                          // Version numbers
	}

	for _, p := range patterns {
		re := regexp.MustCompile(p.regex)
		normalized = re.ReplaceAllString(normalized, p.replacement)
	}

	// Remove extra whitespace
	normalized = regexp.MustCompile(`\s+`).ReplaceAllString(normalized, " ")
	return strings.TrimSpace(normalized)
}

// stringSimilarity calculates the similarity between two strings
// returns a value between 0.0 (completely different) and 1.0 (identical)
func stringSimilarity(s1, s2 string) float64 {
	if s1 == s2 {
		return 1.0
	}

	// Convert to lowercase for case-insensitive comparison
	s1 = strings.ToLower(s1)
	s2 = strings.ToLower(s2)

	// Calculate Levenshtein distance
	distance := levenshteinDistance(s1, s2)
	maxLen := float64(max(len(s1), len(s2)))

	if maxLen == 0 {
		return 1.0 // Both strings are empty
	}

	return 1.0 - float64(distance)/maxLen
}

// isSimilarMessage determines if two messages are similar enough based on different measures
func isSimilarMessage(msg1, msg2 string, msg1Words []string, threshold float64) bool {
	// Exact match after normalization
	if msg1 == msg2 {
		return true
	}

	// If one message is contained within the other
	if strings.Contains(msg1, msg2) || strings.Contains(msg2, msg1) {
		return true
	}

	// Short-circuit for very different length strings
	lenRatio := float64(min(len(msg1), len(msg2))) / float64(max(len(msg1), len(msg2)))
	if lenRatio < 0.5 {
		return false
	}

	// Check direct string similarity
	if stringSimilarity(msg1, msg2) >= threshold {
		return true
	}

	// Check word-based similarity
	msg2Words := strings.Fields(msg2)

	// Calculate Jaccard similarity of words
	commonWords := 0
	msg1WordSet := make(map[string]bool)
	for _, word := range msg1Words {
		msg1WordSet[word] = true
	}

	for _, word := range msg2Words {
		if msg1WordSet[word] {
			commonWords++
		}
	}

	totalWords := len(msg1WordSet) + len(msg2Words) - commonWords
	if totalWords == 0 {
		return false
	}

	jaccardSimilarity := float64(commonWords) / float64(totalWords)
	return jaccardSimilarity >= threshold
}

// levenshteinDistance calculates the edit distance between two strings
func levenshteinDistance(s1, s2 string) int {
	if len(s1) == 0 {
		return len(s2)
	}
	if len(s2) == 0 {
		return len(s1)
	}

	// Create two work vectors of integer distances
	v0 := make([]int, len(s2)+1)
	v1 := make([]int, len(s2)+1)

	// Initialize v0 (the previous row of distances)
	// This row is A[0][i]: edit distance for an empty s1
	// The distance is just the number of characters to delete from s2
	for i := 0; i <= len(s2); i++ {
		v0[i] = i
	}

	// Calculate v1 (current row distances) from the previous row v0
	for i := 0; i < len(s1); i++ {
		// First element of v1 is A[i+1][0]
		// Edit distance is delete (i+1) chars from s1 to match empty s2
		v1[0] = i + 1

		// Use formula to fill in the rest of the row
		for j := 0; j < len(s2); j++ {
			deletionCost := v0[j+1] + 1
			insertionCost := v1[j] + 1
			substitutionCost := v0[j]
			if s1[i] != s2[j] {
				substitutionCost++
			}

			v1[j+1] = min(deletionCost, min(insertionCost, substitutionCost))
		}

		// Copy v1 to v0 for next iteration
		for j := 0; j <= len(s2); j++ {
			v0[j] = v1[j]
		}
	}
<<<<<<< HEAD
=======

	return v1[len(s2)]
}
>>>>>>> d6b62f36

	return v1[len(s2)]
}

// shouldIncludeEntry checks if a log entry matches all the specified filters
func shouldIncludeEntry(entry LogEntry, searchTerm string, regex *regexp.Regexp, levelFilter, userFilter string, startTime, endTime time.Time) bool {
	// Apply level filter
	if levelFilter != "" && !strings.EqualFold(entry.Level, levelFilter) {
		return false
	}

	// Apply user filter
	if userFilter != "" && !strings.Contains(strings.ToLower(entry.User), strings.ToLower(userFilter)) {
		return false
	}

	// Apply time range filters
	if !startTime.IsZero() && entry.Timestamp.Before(startTime) {
		return false
	}
	if !endTime.IsZero() && entry.Timestamp.After(endTime) {
		return false
	}

	// Apply search term filter
	if searchTerm != "" {
		searchLower := strings.ToLower(searchTerm)
		messageLower := strings.ToLower(entry.Message)
		sourceLower := strings.ToLower(entry.Source)

		if !strings.Contains(messageLower, searchLower) &&
			!strings.Contains(sourceLower, searchLower) &&
<<<<<<< HEAD
			!strings.Contains(strings.ToLower(entry.ExtrasToString()), searchLower) {
=======
			!strings.Contains(strings.ToLower(entry.Details), searchLower) {
>>>>>>> d6b62f36
			return false
		}
	}

	// Apply regex filter
	if regex != nil {
		// Check if regex matches any field
		if !regex.MatchString(entry.Message) &&
			!regex.MatchString(entry.Source) &&
<<<<<<< HEAD
			!regex.MatchString(entry.ExtrasToString()) &&
=======
			!regex.MatchString(entry.Details) &&
>>>>>>> d6b62f36
			!regex.MatchString(entry.User) {
			return false
		}
	}

	return true
}<|MERGE_RESOLUTION|>--- conflicted
+++ resolved
@@ -131,7 +131,6 @@
 	}
 	entry.Timestamp = timestamp
 
-<<<<<<< HEAD
 	// Parse message and metadata
 	rest := remainingParts[1]
 
@@ -146,23 +145,6 @@
 	for _, word := range fields {
 		if strings.Contains(word, "=") {
 			break
-=======
-	// Parse log level
-	levelPart := parts[1]
-	if len(levelPart) < 3 {
-		return entry, fmt.Errorf("invalid level format")
-	}
-	entry.Level = strings.Trim(levelPart, "[]")
-
-	// Parse message and additional details
-	messagePart := parts[2]
-
-	// Extract user if present
-	if userStart := strings.Index(messagePart, "user_id="); userStart != -1 {
-		userEnd := strings.Index(messagePart[userStart:], " ")
-		if userEnd == -1 {
-			userEnd = len(messagePart) - userStart
->>>>>>> d6b62f36
 		}
 		messageWords = append(messageWords, word)
 	}
@@ -215,7 +197,6 @@
 	}
 
 	// Extract additional fields
-<<<<<<< HEAD
 	var extra map[string]any
 	if err := json.Unmarshal([]byte(line), &extra); err != nil {
 		return entry, fmt.Errorf("failed to parse extra JSON fields: %v", err)
@@ -235,36 +216,6 @@
 			bytes, err := json.Marshal(val)
 			if err != nil {
 				return entry, fmt.Errorf("failed to marshal extra field %s: %v", k, err)
-=======
-	var extra map[string]interface{}
-	if err := json.Unmarshal([]byte(line), &extra); err == nil {
-		// Build details string from extra fields
-		var details strings.Builder
-		for k, v := range extra {
-			// Skip fields we already handle
-			if k == "timestamp" || k == "level" || k == "msg" || k == "caller" || k == "user_id" {
-				continue
-			}
-
-			// Special handling for error field
-			if k == "error" && v != nil {
-				if details.Len() > 0 {
-					details.WriteString(", ")
-				}
-				details.WriteString(fmt.Sprintf("error=%v", v))
-				continue
-			}
-
-			if details.Len() > 0 {
-				details.WriteString(", ")
-			}
-
-			// Handle nil values
-			if v == nil {
-				details.WriteString(fmt.Sprintf("%s=nil", k))
-			} else {
-				details.WriteString(fmt.Sprintf("%s=%v", k, v))
->>>>>>> d6b62f36
 			}
 			entry.Extras[k] = string(bytes)
 		}
@@ -275,25 +226,13 @@
 	if err != nil {
 		return entry, err
 	}
-<<<<<<< HEAD
 	entry.Timestamp = timestamp
-=======
->>>>>>> d6b62f36
 
 	// Set other fields
 	entry.Level = jsonEntry.Level
 	entry.Message = jsonEntry.Msg
 	entry.User = jsonEntry.UserID
-<<<<<<< HEAD
 	entry.Source = jsonEntry.Caller
-=======
-
-	// Set source from caller if available
-	if jsonEntry.Caller != "" {
-		entry.Source = jsonEntry.Caller
-		entry.Caller = jsonEntry.Caller
-	}
->>>>>>> d6b62f36
 
 	return entry, nil
 }
@@ -356,13 +295,9 @@
 		}))
 
 	// Render initial blank progress bar
-<<<<<<< HEAD
-	bar.RenderBlank()
-=======
 	if err := bar.RenderBlank(); err != nil {
 		log.Printf("Error rendering progress bar: %v", err)
 	}
->>>>>>> d6b62f36
 
 	removedCount := 0
 
@@ -600,12 +535,6 @@
 			v0[j] = v1[j]
 		}
 	}
-<<<<<<< HEAD
-=======
-
-	return v1[len(s2)]
-}
->>>>>>> d6b62f36
 
 	return v1[len(s2)]
 }
@@ -638,11 +567,7 @@
 
 		if !strings.Contains(messageLower, searchLower) &&
 			!strings.Contains(sourceLower, searchLower) &&
-<<<<<<< HEAD
 			!strings.Contains(strings.ToLower(entry.ExtrasToString()), searchLower) {
-=======
-			!strings.Contains(strings.ToLower(entry.Details), searchLower) {
->>>>>>> d6b62f36
 			return false
 		}
 	}
@@ -652,11 +577,7 @@
 		// Check if regex matches any field
 		if !regex.MatchString(entry.Message) &&
 			!regex.MatchString(entry.Source) &&
-<<<<<<< HEAD
 			!regex.MatchString(entry.ExtrasToString()) &&
-=======
-			!regex.MatchString(entry.Details) &&
->>>>>>> d6b62f36
 			!regex.MatchString(entry.User) {
 			return false
 		}
