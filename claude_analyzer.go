--- conflicted
+++ resolved
@@ -81,18 +81,9 @@
 	// Format logs for Claude
 	var logText strings.Builder
 	for i, log := range logsToAnalyze {
-<<<<<<< HEAD
-		logText.WriteString(fmt.Sprintf("%d. [%s] [%s] %s: %s\n",
-			i+1,
-			log.Timestamp.Format("2006-01-02 15:04:05"),
-			log.Level,
-			log.Source,
-			log.Message))
-
-=======
 		// Add count information for entries with duplicates
 		if log.DuplicateCount > 1 {
-			logText.WriteString(fmt.Sprintf("%d. [%s] [%s] %s: %s (repeated %d times)\n", 
+			logText.WriteString(fmt.Sprintf("%d. [%s] [%s] %s: %s (repeated %d times)\n",
 				i+1,
 				log.Timestamp.Format("2006-01-02 15:04:05"),
 				log.Level,
@@ -100,15 +91,14 @@
 				log.Message,
 				log.DuplicateCount))
 		} else {
-			logText.WriteString(fmt.Sprintf("%d. [%s] [%s] %s: %s\n", 
+			logText.WriteString(fmt.Sprintf("%d. [%s] [%s] %s: %s\n",
 				i+1,
 				log.Timestamp.Format("2006-01-02 15:04:05"),
 				log.Level,
 				log.Source,
 				log.Message))
 		}
-		
->>>>>>> b910428c
+
 		if log.User != "" {
 			logText.WriteString(fmt.Sprintf("   User: %s\n", log.User))
 		}
@@ -136,7 +126,7 @@
 	// Use a more concise prompt for Claude 3.7 Sonnet with thinking mode
 	if thinkingBudget > 0 {
 		systemPrompt = `You are an expert log analyzer for Mattermost server logs. Analyze these logs and identify issues, patterns, and solutions.`
-		
+
 		// Check if we have logs with duplicate counts
 		hasDuplicates := false
 		for _, log := range logsToAnalyze {
@@ -145,7 +135,7 @@
 				break
 			}
 		}
-		
+
 		// Add information about duplicates in the prompt
 		if hasDuplicates {
 			systemPrompt += ` Some log entries may be marked with repetition counts, indicating they appeared multiple times.`
@@ -154,7 +144,7 @@
 
 	// Create the user prompt
 	userPrompt := ""
-	
+
 	// Count total entries including duplicates
 	totalEntries := 0
 	hasDuplicates := false
@@ -166,38 +156,30 @@
 			totalEntries += 1
 		}
 	}
-	
+
 	// Create appropriate preface based on duplication
 	entryDescription := fmt.Sprintf("%d Mattermost server log entries", len(logsToAnalyze))
 	if hasDuplicates {
-		entryDescription = fmt.Sprintf("%d unique Mattermost server log entries representing %d total log entries", 
+		entryDescription = fmt.Sprintf("%d unique Mattermost server log entries representing %d total log entries",
 			len(logsToAnalyze), totalEntries)
 	}
-	
+
 	if problemStatement != "" {
-<<<<<<< HEAD
-		userPrompt = fmt.Sprintf("I'm investigating this problem: %s\n\nHere are %d Mattermost server log entries to analyze:\n\n%s\n\nPlease provide a detailed analysis of these logs focusing on the problem I described.",
-			problemStatement, len(logsToAnalyze), logText.String())
-	} else {
-		userPrompt = fmt.Sprintf("Here are %d Mattermost server log entries to analyze:\n\n%s\n\nPlease provide a detailed analysis of these logs.",
-			len(logsToAnalyze), logText.String())
-=======
 		if thinkingBudget > 0 {
-			userPrompt = fmt.Sprintf("I'm investigating this problem: %s\n\nHere are %s to analyze:\n\n%s", 
+			userPrompt = fmt.Sprintf("I'm investigating this problem: %s\n\nHere are %s to analyze:\n\n%s",
 				problemStatement, entryDescription, logText.String())
 		} else {
-			userPrompt = fmt.Sprintf("I'm investigating this problem: %s\n\nHere are %s to analyze:\n\n%s\n\nPlease provide a detailed analysis of these logs focusing on the problem I described.", 
+			userPrompt = fmt.Sprintf("I'm investigating this problem: %s\n\nHere are %s to analyze:\n\n%s\n\nPlease provide a detailed analysis of these logs focusing on the problem I described.",
 				problemStatement, entryDescription, logText.String())
 		}
 	} else {
 		if thinkingBudget > 0 {
-			userPrompt = fmt.Sprintf("Here are %s to analyze:\n\n%s", 
+			userPrompt = fmt.Sprintf("Here are %s to analyze:\n\n%s",
 				entryDescription, logText.String())
 		} else {
-			userPrompt = fmt.Sprintf("Here are %s to analyze:\n\n%s\n\nPlease provide a detailed analysis of these logs.", 
+			userPrompt = fmt.Sprintf("Here are %s to analyze:\n\n%s\n\nPlease provide a detailed analysis of these logs.",
 				entryDescription, logText.String())
 		}
->>>>>>> b910428c
 	}
 
 	// Create the request
@@ -213,30 +195,26 @@
 		System:      systemPrompt,
 		Temperature: 0.3,
 	}
-<<<<<<< HEAD
-
-=======
-	
+
 	// Enable thinking mode if thinkingBudget is set
 	if thinkingBudget > 0 {
 		request.Model = "claude-3-7-sonnet-latest"
-		
+
 		// Ensure max_tokens is larger than thinking budget (Claude requirement)
-		responseTokens := 4000  // Default tokens for actual response
+		responseTokens := 4000 // Default tokens for actual response
 		request.MaxTokens = thinkingBudget + responseTokens
-		
+
 		// Set temperature to 1 when thinking is enabled (Claude requirement)
 		request.Temperature = 1.0
-		
+
 		request.Thinking = &ThinkingConfig{
 			Type:         "enabled",
 			BudgetTokens: thinkingBudget,
 		}
-		fmt.Printf("Extended thinking mode enabled with %d tokens budget (total max tokens: %d)\n", 
+		fmt.Printf("Extended thinking mode enabled with %d tokens budget (total max tokens: %d)\n",
 			thinkingBudget, request.MaxTokens)
 	}
-	
->>>>>>> b910428c
+
 	// Convert request to JSON
 	requestJSON, err := json.Marshal(request)
 	if err != nil {
@@ -303,13 +281,7 @@
 	fmt.Println("\n" + strings.Repeat("=", 80))
 	fmt.Println("CLAUDE AI LOG ANALYSIS")
 	fmt.Println(strings.Repeat("=", 80))
-<<<<<<< HEAD
-
-	for _, content := range claudeResponse.Content {
-		if content.Type == "text" {
-			fmt.Println(content.Text)
-=======
-	
+
 	// Check if we're using extended thinking mode
 	if thinkingBudget > 0 {
 		// Look for thinking content and final answer
@@ -325,7 +297,7 @@
 				}
 			}
 		}
-		
+
 		// Display thinking output if available
 		if thinkingOutput != "" {
 			fmt.Println("\n" + strings.Repeat("-", 80))
@@ -336,7 +308,7 @@
 			fmt.Println("FINAL ANALYSIS:")
 			fmt.Println(strings.Repeat("-", 80))
 		}
-		
+
 		// Display final answer
 		if finalAnswer != "" {
 			fmt.Println(finalAnswer)
@@ -354,7 +326,6 @@
 			if content.Type == "text" {
 				fmt.Println(content.Text)
 			}
->>>>>>> b910428c
 		}
 	}
 
