--- conflicted
+++ resolved
@@ -44,13 +44,13 @@
 	hasDuplicateCounts := false
 	uniqueEntries := len(logs)
 	totalEntries := 0
-	
+
 	for _, log := range logs {
 		count := log.DuplicateCount
 		if count > 1 {
 			hasDuplicateCounts = true
 		}
-		
+
 		if count == 0 {
 			count = 1
 		}
@@ -83,7 +83,7 @@
 		analysis.TimeRange.Start = logs[0].Timestamp
 		analysis.TimeRange.End = logs[0].Timestamp
 	}
-	
+
 	// Track total entries including duplicates
 	totalWithDuplicates := 0
 
@@ -144,7 +144,7 @@
 	// Calculate error rate
 	errorCount := analysis.LevelCounts["ERROR"] + analysis.LevelCounts["FATAL"]
 	analysis.ErrorRate = float64(errorCount) / float64(totalWithDuplicates) * 100
-	
+
 	// Update total entries to include duplicates
 	analysis.TotalEntries = totalWithDuplicates
 
@@ -196,20 +196,15 @@
 
 	// Basic statistics
 	fmt.Fprintf(writer, "%sBasic Statistics:%s\n", subHeaderColor, resetColor)
-<<<<<<< HEAD
-	fmt.Fprintf(writer, "Total Log Entries: %d\n", analysis.TotalEntries)
-	fmt.Fprintf(writer, "Time Range: %s to %s\n",
-=======
 	if isDeduplicated {
 		fmt.Fprintf(writer, "Unique Log Entries: %d\n", uniqueEntries)
-		fmt.Fprintf(writer, "Total Log Entries: %d (including %d duplicates)\n", 
+		fmt.Fprintf(writer, "Total Log Entries: %d (including %d duplicates)\n",
 			analysis.TotalEntries, analysis.TotalEntries-uniqueEntries)
 		fmt.Fprintf(writer, "Deduplication Ratio: %.2f:1\n", float64(analysis.TotalEntries)/float64(uniqueEntries))
 	} else {
 		fmt.Fprintf(writer, "Total Log Entries: %d\n", analysis.TotalEntries)
 	}
-	fmt.Fprintf(writer, "Time Range: %s to %s\n", 
->>>>>>> b910428c
+	fmt.Fprintf(writer, "Time Range: %s to %s\n",
 		analysis.TimeRange.Start.Format("2006-01-02 15:04:05"),
 		analysis.TimeRange.End.Format("2006-01-02 15:04:05"))
 	fmt.Fprintf(writer, "Duration: %s\n\n", analysis.TimeRange.End.Sub(analysis.TimeRange.Start).Round(time.Second))
