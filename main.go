--- conflicted
+++ resolved
@@ -39,12 +39,9 @@
 	interactive    bool
 	verbose        bool
 	quiet          bool
-<<<<<<< HEAD
 	includeConfig  bool
-=======
 	verboseAnalysis bool
 	rawOutput      bool
->>>>>>> 7d598625
 
 	// Global logger
 	logger *slog.Logger
@@ -304,12 +301,9 @@
 		cmd.Flags().BoolVar(&interactive, "interactive", false, "Launch interactive TUI mode")
 		cmd.Flags().BoolVar(&verbose, "verbose", false, "Enable verbose output logging")
 		cmd.Flags().BoolVar(&quiet, "quiet", false, "Only output errors")
-<<<<<<< HEAD
 		cmd.Flags().BoolVar(&includeConfig, "include-config", false, "Include configuration in AI analysis (support-packet only)")
-=======
 		cmd.Flags().BoolVar(&verboseAnalysis, "verbose-analysis", false, "Show detailed analysis with all sections")
 		cmd.Flags().BoolVar(&rawOutput, "raw", false, "Output raw log entries instead of analysis (old default behavior)")
->>>>>>> 7d598625
 
 		// Add custom completion for flags
 		registerFlagCompletion(cmd, "level", func(cmd *cobra.Command, args []string, toComplete string) ([]string, cobra.ShellCompDirective) {
@@ -353,11 +347,7 @@
 		})
 
 		// Add boolean flag completion
-<<<<<<< HEAD
-		for _, flag := range []string{"json", "analyze", "ai-analyze", "trim", "interactive", "verbose", "quiet", "include-config"} {
-=======
-		for _, flag := range []string{"json", "analyze", "ai-analyze", "trim", "interactive", "verbose", "quiet", "verbose-analysis", "raw"} {
->>>>>>> 7d598625
+		for _, flag := range []string{"json", "analyze", "ai-analyze", "trim", "interactive", "verbose", "quiet", "include-config", "verbose-analysis", "raw"} {
 			registerFlagCompletion(cmd, flag, func(cmd *cobra.Command, args []string, toComplete string) ([]string, cobra.ShellCompDirective) {
 				return []string{"true", "false"}, cobra.ShellCompDirectiveNoFileComp
 			})
