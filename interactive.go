--- conflicted
+++ resolved
@@ -120,16 +120,12 @@
 	for i, log := range filteredLogs {
 		levelColor := getLevelColorName(log.Level)
 		timestamp := log.Timestamp.Format("15:04:05")
-<<<<<<< HEAD
-
-=======
-		
+
 		message := truncateString(log.Message, 80)
 		if log.DuplicateCount > 1 {
 			message = fmt.Sprintf("%s [yellow](×%d)", message, log.DuplicateCount)
 		}
-		
->>>>>>> b910428c
+
 		list.AddItem(
 			fmt.Sprintf("[%s]%s[white] [%s] %s",
 				levelColor,
@@ -159,7 +155,7 @@
 func showLogDetails(log LogEntry, view *tview.TextView) {
 	var sb strings.Builder
 
-	sb.WriteString(fmt.Sprintf("[yellow]Timestamp:[white] %s\n\n", log.Timestamp.Format(time.RFC3339)))
+	sb.WriteString(fmt.Sprintf("[yellow]Timestamp:[white] %s\n", log.Timestamp.Format(time.RFC3339)))
 	sb.WriteString(fmt.Sprintf("[yellow]Level:[white] [%s]%s[white]\n\n", getLevelColorName(log.Level), log.Level))
 
 	if log.Source != "" {
@@ -167,23 +163,19 @@
 	}
 
 	if log.User != "" {
-		sb.WriteString(fmt.Sprintf("[yellow]User:[white] %s\n\n", log.User))
-	}
-
-	sb.WriteString(fmt.Sprintf("[yellow]Message:[white]\n%s\n\n", log.Message))
-<<<<<<< HEAD
-
-=======
-	
+		sb.WriteString(fmt.Sprintf("[yellow]User:[white] %s\n", log.User))
+	}
+
+	for key, value := range log.Extras {
+		sb.WriteString(fmt.Sprintf("[yellow]%s:[white] %s\n", key, value))
+	}
+
+	sb.WriteString(fmt.Sprintf("\n[yellow]Message:[white]\n%s\n\n", log.Message))
+
 	if log.DuplicateCount > 1 {
 		sb.WriteString(fmt.Sprintf("[yellow]Occurrences:[white] %d\n\n", log.DuplicateCount))
 	}
-	
-	if log.Details != "" {
-		sb.WriteString(fmt.Sprintf("[yellow]Details:[white]\n%s\n", log.Details))
-	}
-	
->>>>>>> b910428c
+
 	view.SetText(sb.String())
 	view.ScrollToBeginning()
 }
